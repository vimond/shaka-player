/**
 * @license
 * Copyright 2015 Google Inc.
 *
 * Licensed under the Apache License, Version 2.0 (the "License");
 * you may not use this file except in compliance with the License.
 * You may obtain a copy of the License at
 *
 *     http://www.apache.org/licenses/LICENSE-2.0
 *
 * Unless required by applicable law or agreed to in writing, software
 * distributed under the License is distributed on an "AS IS" BASIS,
 * WITHOUT WARRANTIES OR CONDITIONS OF ANY KIND, either express or implied.
 * See the License for the specific language governing permissions and
 * limitations under the License.
 */


/**
 * The application layer of the test application.
 * @class
 */
var app = function() {};


/**
 * The video element owned by the app.
 *
 * @private {HTMLVideoElement}
 */
app.video_ = null;


/**
 * The video resolution debug element owned by the app.
 *
 * @private {Element}
 */
app.videoResDebug_ = null;


/**
 * The buffered ahead debug element owned by the app.
 *
 * @private {Element}
 */
app.bufferedAheadDebug_ = null;


/**
 * The buffered behind debug element owned by the app.
 *
 * @private {Element}
 */
app.bufferedBehindDebug_ = null;


/**
 * The player object owned by the app.
 *
 * @private {shaka.player.Player}
 */
app.player_ = null;


/**
 * The app's bandwidth estimator, which will persist across playbacks.
 * This will allow second and subsequent playbacks to benefit from earlier
 * bandwidth estimations and avoid starting at a low-quality stream.
 *
 * @private {shaka.util.IBandwidthEstimator}
 */
app.estimator_ = null;


/**
 * The list of streams currently stored for offline playback.
 *
 * @private {Array.<string>}
 */
app.offlineStreams_ = [];


/**
 * @type {boolean} The state of adaptation before video cycling was started.
 * @private
 */
app.originalAdaptationEnabled_ = true;


/**
 * @type {?number} The lastest audio cycle interval set.
 * @private
 */
app.audioCycleInterval_ = null;


/**
 * @type {?number} The lastest video cycle interval set.
 * @private
 */
app.videoCycleInterval_ = null;


app.extendedConfigurationManager = {
  init: function() {
    'use strict';
    var formElement = document.getElementById('extendedConfiguration');
    var stored = window.localStorage.getItem('extendedConfiguration');
    if (stored) {
      formElement.value = stored;
    }
  },
  getAndStoreConfiguration: function() {
    'use strict';
    var configuration, formElement = document.getElementById('extendedConfiguration');
    window.localStorage.setItem('extendedConfiguration', formElement.value);
    try {
      configuration = formElement.value.length > 0 && JSON.parse(formElement.value.replace(/\/\*(.|[\r\n])*\*\//gm, ''));
    } catch (e) {
      console.error('Invalid JSON configuration string specified', e);
    }
    return configuration;
  }
};


/**
 * State of the stream currently playing.
 * @type {appUtils.StreamState}
 * @private
 */
app.streamState_ = {'manifest': '', 'time': 0};


/**
 * Initializes the application.
 */
app.init = function() {
  // Display the version number.
  document.getElementById('version').textContent = shaka.player.Player.version;

  // Set default values.
  document.getElementById('preferredLanguage').value = 'en-US';

  document.getElementById('licenseServerUrlInput').value =
      'assets/test_license.json';
  document.getElementById('mediaUrlInput').value = 'assets/bear-av-enc.webm';
  document.getElementById('subtitlesUrlInput').value = 'assets/test_subs.vtt';

  document.getElementById('mpdList').value =
      'assets/car_cenc-20120827-manifest.mpd';

  shaka.polyfill.installAll();

  app.extendedConfigurationManager.init();

  app.video_ =
      /** @type {!HTMLVideoElement} */ (document.getElementById('video'));
  app.videoResDebug_ = document.getElementById('videoResDebug');
  app.bufferedAheadDebug_ = document.getElementById('bufferedAheadDebug');
  app.bufferedBehindDebug_ = document.getElementById('bufferedBehindDebug');
  window.setInterval(app.updateDebugInfo_, 50);

  app.player_ =
      new shaka.player.Player(/** @type {!HTMLVideoElement} */ (app.video_));
  app.player_.addEventListener('error', app.onPlayerError_);
  app.player_.addEventListener('adaptation', app.displayMetadata_);
  app.player_.addEventListener('bufferingStart',
      playerControls.onBuffering.bind(null, true));
  app.player_.addEventListener('bufferingEnd',
      playerControls.onBuffering.bind(null, false));
  app.player_.addEventListener('seekrangechanged',
      playerControls.onSeekRangeChanged);
  app.player_.addEventListener('trackschanged', app.displayMetadata_);

<<<<<<< HEAD
  app.player_.configure({
    disableCacheBustingEvenThoughItMayAffectBandwidthEstimation: true
  });
  
  app.estimator_ = new shaka.util.EWMABandwidthEstimator();
=======
  app.estimator_ = new shaka.vimond.PessimisticBandwidthEstimator();
>>>>>>> 023eb8bc
  playerControls.setPlayer(app.player_);

  // Load the adaptation setting.
  app.onAdaptationChange();

  var fields = location.search.split('?').slice(1).join('?');
  fields = fields ? fields.split(';') : [];
  var params = {};
  for (var i = 0; i < fields.length; ++i) {
    var kv = fields[i].split('=');
    params[kv[0]] = kv.slice(1).join('=');
  }

  if ('lang' in params) {
    document.getElementById('preferredLanguage').value = params['lang'];
  }
  if ('nocenc' in params) {
    document.getElementById('mpdList').value =
        'assets/car-20120827-manifest.mpd';
  }
  if ('vp9' in params) {
    document.getElementById('mpdList').value =
        'assets/feelings_vp9-20130806-manifest.mpd';
  }
  if ('tng' in params) {
    document.getElementById('mpdList').value =
        'assets/angel_one.mpd';
  }
  if ('debug' in params && shaka.log) {
    shaka.log.setLevel(shaka.log.Level.DEBUG);
  }
  if ('v' in params && shaka.log) {
    shaka.log.setLevel(shaka.log.Level.V1);
  }

  // Retrieve and verify list of offline streams
  shaka.player.OfflineVideoSource.retrieveGroupIds().then(
      /** @param {!Array.<number>} groupIds */
      function(groupIds) {
        var groups = app.getOfflineGroups_();
        for (var i in groupIds) {
          var id = groupIds[i];
          var value = groups[id];
          if (!value) {
            value = 'Unknown Stream ID ' + id;
          }
          app.addOfflineStream_(value, id);
        }

        if ('offline' in params) {
          app.loadStream();
          app.onStreamTypeChange();
        }
      }
  ).catch(
      function(e) {
        console.error('Failed to retrieve group IDs', e);
      }
  );

  app.onMpdChange();

  playerControls.init(app.video_);

  if ('asset' in params) {
    document.getElementById('manifestUrlInput').value = params['asset'];
    app.onMpdCustom();
  } else if(window.localStorage.getItem('shakaManifestUrl')) {
    document.getElementById('manifestUrlInput').value = window.localStorage.getItem('shakaManifestUrl');
    app.onMpdCustom();
  }
  if ('license' in params) {
    document.getElementById('customLicenseServerUrlInput').value =
        params['license'];
  } else {
    document.getElementById('customLicenseServerUrlInput').value = window.localStorage.getItem('shakaLicenseUrl') || '';
  }
  
  if ('dash' in params) {
    document.getElementById('streamTypeList').value = 'dash';
    app.loadStream();
  } else if ('http' in params) {
    document.getElementById('streamTypeList').value = 'http';
    app.loadStream();
  } else if ('offline' in params) {
    document.getElementById('streamTypeList').value = 'offline';
    // loadStream() deferred until group IDs loaded
  }
  app.onStreamTypeChange();

  if ('cycleVideo' in params) {
    document.getElementById('cycleVideo').checked = true;
    app.cycleVideo();
  }
  if ('cycleAudio' in params) {
    document.getElementById('cycleAudio').checked = true;
    app.cycleAudio();
  }
  app.video_.addEventListener('ended', function() {
    app.player_.destroy();
    app.resetCycleState_('videoTracks', 'cycleVideo', true);
    app.resetCycleState_('audioTracks', 'cycleAudio', false);
  });
};


/**
 * Switches a locally playing stream to cast.
 */
app.switchStreamToCast = function() {
  // Stream has already been loaded into the player.
  // Only supporting DASH streams.
  if (app.video_.src && app.streamState_.manifest != '') {
    app.streamState_.time = app.video_.currentTime;
    sender.loadStream(app.streamState_);
    app.player_.unload();
  }
};


/**
 * Enables or disabled the stream options.
 * @param {boolean} enable True to enable stream options.
 */
app.enableStreamOptions = function(enable) {
  var options = document.querySelectorAll('.streamOption');
  for (var i = 0; i < options.length; ++i) {
    options[i].disabled = !enable;
  }
};


/**
 * Called when the stream type is changed.
 */
app.onStreamTypeChange = function() {
  var type = document.getElementById('streamTypeList').value;
  var on, off;
  var enable = document.querySelectorAll('#loadButton, #deleteButton');
  var disable = [];

  if (type == 'http') {
    on = document.querySelectorAll('.http');
    off = document.querySelectorAll('.dash, .offline');
  } else if (type == 'dash') {
    on = document.querySelectorAll('.dash');
    off = document.querySelectorAll('.http, .offline');
  } else if (type == 'offline') {
    on = document.querySelectorAll('.offline');
    off = document.querySelectorAll('.dash, .http');
    if (document.getElementById('offlineStreamList').options.length == 0) {
      disable = enable;
      enable = [];
    }
  }

  for (var i = 0; i < on.length; ++i) {
    on[i].style.display = 'table-row';
  }
  for (var i = 0; i < off.length; ++i) {
    off[i].style.display = 'none';
  }
  for (var i = 0; i < disable.length; ++i) {
    disable[i].disabled = true;
  }
  for (var i = 0; i < enable.length; ++i) {
    enable[i].disabled = false;
  }
};


/**
 * Called when a new MPD is selected.
 */
app.onMpdChange = function() {
  var mpd = document.getElementById('mpdList').value;
  document.getElementById('manifestUrlInput').value = mpd;
  app.checkMpdStorageStatus_();
};


/**
 * Called when the custom MPD field is used.
 */
app.onMpdCustom = function() {
  document.getElementById('mpdList').value = '';
  app.checkMpdStorageStatus_();
};


/**
 * Called when the MPD field changes to check the MPD's storage status.
 * @private
 */
app.checkMpdStorageStatus_ = function() {
  var mpd = document.getElementById('manifestUrlInput').value;
  if (app.offlineStreams_.indexOf(mpd) >= 0) {
    app.updateStoreButton_(true, 'Stream already stored');
  } else {
    app.updateStoreButton_(false, 'Store stream offline');
  }
};


/**
 * Called when a new video track is selected.
 *
 * @param {boolean=} opt_clearBuffer If true (and by default), removes the
 *     previous stream's content before switching to the new stream.
 */
app.onVideoChange = function(opt_clearBuffer) {
  var id = document.getElementById('videoTracks').value;
  document.getElementById('adaptationEnabled').checked = false;
  app.onAdaptationChange();
  app.player_.selectVideoTrack(id, opt_clearBuffer);
};


/**
 * Called when trick play is enabled or disabled.
 */
app.onTrickPlayChange = function() {
  var enable = document.getElementById('trickPlayEnabled').checked;
  playerControls.enableTrickPlayButtons(enable);
  if (!enable && app.player_) {
    app.player_.setPlaybackRate(1.0);
  }
};


/**
 * Called when adaptation is enabled or disabled.
 */
app.onAdaptationChange = function() {
  var enabled = document.getElementById('adaptationEnabled').checked;
  if (app.player_) {
    app.player_.configure({'enableAdaptation': enabled});
  }
};


/**
 * Called when a new audio track is selected.
 *
 * @param {boolean=} opt_clearBuffer If true (and by default), removes the
 *     previous stream's content before switching to the new stream.
 */
app.onAudioChange = function(opt_clearBuffer) {
  var id = document.getElementById('audioTracks').value;
  app.player_.selectAudioTrack(id, opt_clearBuffer);
};


/**
 * Called when a new text track is selected or its enabled state is changed.
 */
app.onTextChange = function() {
  if (!app.player_) return;
  var id = document.getElementById('textTracks').value;
  var enabled = document.getElementById('textEnabled').checked;
  app.player_.selectTextTrack(id);
  app.player_.enableTextTrack(enabled);
};


/**
 * A demo function to cycle through audio tracks.
 */
app.cycleAudio = function() {
  app.cycleTracks_('cycleAudio', 'audioTracks', 3, function() {
    app.onAudioChange(false);
  }, false);
};


/**
 * A demo function to cycle through video tracks.
 */
app.cycleVideo = function() {
  if (document.getElementById('cycleVideo').checked) {
    // Disable adaptation.
    var adaptationEnabled = document.getElementById('adaptationEnabled');
    app.originalAdaptationEnabled_ = adaptationEnabled.checked;
    adaptationEnabled.checked = false;
    adaptationEnabled.disabled = true;
    app.onAdaptationChange();
  }

  app.cycleTracks_('cycleVideo', 'videoTracks', 6, function() {
    // Select video track with immediate == false.  This switches in the same
    // smooth way as the AbrManager.
    app.onVideoChange(false);
  }, true);
};


/**
 * Common functionality for cycling through tracks.
 * @param {string} checkboxId
 * @param {string} tracksId
 * @param {number} seconds
 * @param {function()} onSelect
 * @param {boolean} isVideo
 * @private
 */
app.cycleTracks_ = function(checkboxId, tracksId, seconds, onSelect, isVideo) {
  var tracks = document.getElementById(tracksId);
  if (document.getElementById(checkboxId).checked) {
    // Prevent the user from changing the settings while we are cycling.
    tracks.disabled = true;

    var intervalId = window.setInterval(function() {
      var option = tracks.selectedOptions[0];
      if (option) {
        option = option.nextElementSibling || tracks.firstElementChild;
        tracks.value = option.value;
        onSelect();
      } else {
        app.resetCycleState_(tracksId, checkboxId, isVideo);
      }
    }, seconds * 1000);

    isVideo ? app.videoCycleInterval_ = intervalId :
        app.audioCycleInterval_ = intervalId;
  } else {
    app.resetCycleState_(tracksId, checkboxId, isVideo);
  }
};


/**
 * Resets the state of a cycle checkbox.
 * @param {string} tracksId
 * @param {string} checkboxId
 * @param {boolean} isVideo
 * @private
 */
app.resetCycleState_ = function(tracksId, checkboxId, isVideo) {
  var intervalId = isVideo ? app.videoCycleInterval_ : app.audioCycleInterval_;
  window.clearInterval(intervalId);
  document.getElementById(tracksId).disabled = false;
  document.getElementById(checkboxId).checked = false;
  if (isVideo) {
    // Re-enable adaptation.
    var adaptationEnabled = document.getElementById('adaptationEnabled');
    adaptationEnabled.disabled = false;
    adaptationEnabled.checked = app.originalAdaptationEnabled_;
    app.onAdaptationChange();
  }
};


/**
 * Deletes a group from storage.
 */
app.deleteStream = function() {
  var deleteButton = document.getElementById('deleteButton');
  deleteButton.disabled = true;
  deleteButton.textContent = 'Deleting stream...';

  var offlineList = document.getElementById('offlineStreamList');
  var groupId = parseInt(offlineList.value, 10);
  var text = offlineList.options[offlineList.selectedIndex].text;
  console.assert(app.estimator_);
  var estimator = /** @type {!shaka.util.IBandwidthEstimator} */(
      app.estimator_);
  var abrManager = new shaka.media.SimpleAbrManager();
  var offlineSource = new shaka.player.OfflineVideoSource(
      groupId, estimator, abrManager);
  offlineSource.deleteGroup().then(
      function() {
        var deleted = app.offlineStreams_.indexOf(text);
        app.offlineStreams_.splice(deleted, 1);
        offlineList.removeChild(offlineList.childNodes[deleted]);
        var groups = app.getOfflineGroups_();
        delete groups[groupId];
        app.setOfflineGroups_(groups);
        app.removeOfflineStream_(groupId);
        deleteButton.textContent = 'Delete stream from storage';
        app.onStreamTypeChange();
        app.onMpdChange();
      }
  ).catch(
      function(e) {
        console.error('Error deleting stream', e);
        deleteButton.textContent = 'Delete stream from storage';
      });
};


/**
 * Stores a DASH stream for offline playback.
 */
app.storeStream = function() {
  app.updateStoreButton_(true, 'Storing...');

  var mediaUrl = document.getElementById('manifestUrlInput').value;
  var preferredLanguage = document.getElementById('preferredLanguage').value;

  console.assert(app.estimator_);
  var estimator = /** @type {!shaka.util.IBandwidthEstimator} */(
      app.estimator_);
  var abrManager = new shaka.media.SimpleAbrManager();
  var offlineSource = new shaka.player.OfflineVideoSource(
      null, estimator, abrManager);
  offlineSource.addEventListener('progress', app.progressEventHandler_);
  var wvServerUrl = document.getElementById('customLicenseServerUrlInput').value;
  offlineSource.store(
      mediaUrl,
      preferredLanguage,
      appUtils.interpretContentProtection.bind(null, app.player_, wvServerUrl),
      app.chooseOfflineTracks_.bind(null, offlineSource)
  ).then(
      function(groupId) {
        var groups = app.getOfflineGroups_();
        groups[groupId] = mediaUrl;
        app.setOfflineGroups_(groups);
        app.addOfflineStream_(mediaUrl, groupId);
        app.updateStoreButton_(true, 'Stream already stored');
        app.switchToOfflineStream_(groupId.toString());
      }
  ).catch(
      function(e) {
        console.error('Error storing stream', e);
        app.updateStoreButton_(false, 'Store stream offline');
      });
};


/**
 * Event handler for offline storage progress events.
 * @param {!Event} e
 * @private
 */
app.progressEventHandler_ = function(e) {
  app.updateStoreButton_(true, e.detail.toFixed(2) + ' percent stored');
};


/**
 * Get a map of MPD URLs to group IDs for all streams stored offline.
 * @return {!Object.<number, string>}
 * @private
 */
app.getOfflineGroups_ = function() {
  try {
    var data = window.localStorage.getItem('offlineGroups') || '{}';
    // JSON.parse can throw if the data stored isn't valid JSON.
    var groups = JSON.parse(data);
    return /** @type {!Object.<number, string>} */(groups);
  } catch (exception) {
    console.debug('Disregarding stored offlineGroups.');
    return {};
  }
};


/**
 * Store a map of group IDs to MPD URLs for all streams stored offline.
 * @param {!Object.<number, string>} groups
 * @private
 */
app.setOfflineGroups_ = function(groups) {
  window.localStorage.setItem('offlineGroups', JSON.stringify(groups));
};


/**
 * Updates the store button state.
 * @param {boolean} disabled True if the button should be disabled.
 * @param {string} text Text the button should display.
 * @private
 */
app.updateStoreButton_ = function(disabled, text) {
  var storeButton = document.getElementById('storeButton');
  storeButton.disabled = disabled;
  storeButton.textContent = text;
};


/**
 * Switch to the Offline stream interface within the app, with the groupId's
 * value targeted.
 * @param {string} groupId The id assigned to this stream by storage.
 * @private
 */
app.switchToOfflineStream_ = function(groupId) {
  document.getElementById('streamTypeList').value = 'offline';
  app.onStreamTypeChange();
  document.getElementById('offlineStreamList').value = groupId;
};


/**
 * Add an item to the list of offline streams in the test app UI.
 * @param {string} text The text associated with this stream.
 * @param {number} groupId The id assigned to this stream by storage.
 * @private
 */
app.addOfflineStream_ = function(text, groupId) {
  app.offlineStreams_.push(text);
  var item = document.createElement('option');
  item.textContent = text;
  item.value = groupId;
  document.getElementById('offlineStreamList').appendChild(item);
};


/**
 * Remove an item from the list of offline streams in the test app UI.
 * @param {number} groupId The id assigned to this stream by storage.
 * @private
 */
app.removeOfflineStream_ = function(groupId) {
  var list = document.getElementById('offlineStreamList');
  var options = list.options;
  for (var i = 0; i < options.length; ++i) {
    if (options[i].value == groupId) {
      list.removeChild(options[i]);
      return;
    }
  }
};


/**
 * Loads whatever stream type is selected.
 */
app.loadStream = function() {
  // Set the cross-origin flag to anonymous to allow loading subtitle tracks
  // cross-origin, as in the Angel One clip.
  // TODO: Remove this when subtitles no longer use the track element.
  app.video_.crossOrigin = 'anonymous';

  var type = document.getElementById('streamTypeList').value;
  if (type == 'http') {
    app.loadHttpStream();
  } else if (type == 'dash') {
    app.loadDashStream();
  } else {
    app.loadOfflineStream();
  }
  window.localStorage.setItem('shakaLicenseUrl', document.getElementById('customLicenseServerUrlInput').value);
  window.localStorage.setItem('shakaManifestUrl', document.getElementById('manifestUrlInput').value);
};

/**
 * Unloads stream.
 */
app.unloadStream = function() {
  app.player_.unload();
};
  
/**
 * Loads an http stream.
 */
app.loadHttpStream = function() {
  var mediaUrl = document.getElementById('mediaUrlInput').value;
  var keySystem = document.getElementById('keySystemList').value;
  var licenseServerUrl = document.getElementById('licenseServerUrlInput').value;
  var subtitlesUrl = document.getElementById('subtitlesUrlInput').value;
  var config = keySystem ?
               {'keySystem': keySystem, 'licenseServerUrl': licenseServerUrl} :
               {'keySystem': ''};
  app.load_(new shaka.player.HttpVideoSource(mediaUrl, subtitlesUrl, config));
};



/*
 { 
 "manifestModifier": {
 "replacements": [{
 "match": "(\"mp4a\\.40\\.2\")+",
 "options": "g",
 "replacement": "\"mp4a.40.5\""
 }]
 }
 }
 */


/**
 * Loads a dash stream.
 */
app.loadDashStream = function() {
  var mediaUrl = document.getElementById('manifestUrlInput').value;
  app.streamState_.manifest = mediaUrl;
  if (sender.state == sender.states.CAST_CONNECTED) {
    sender.loadStream(app.streamState_);
  } else {
    console.assert(app.estimator_);
    var extendedConfig = app.extendedConfigurationManager.getAndStoreConfiguration();
    //if (app.estimator_.getDataAge() >= 3600) {
      // Disregard any bandwidth data older than one hour.  The user may have
      // changed networks if they are on a laptop or mobile device.
    //  app.estimator_ = new shaka.vimond.PessimisticBandwidthEstimator();
    //}

    extendedConfig = extendedConfig || {};
    extendedConfig.manifestModifier = extendedConfig.manifestModifier || {};
    extendedConfig.manifestModifier.bigIntegersFixPolicy = 'default';
    
    var estimator = /** @type {!shaka.util.IBandwidthEstimator} */(
        app.estimator_);
    var abrManager = new shaka.media.SimpleAbrManager();
    var wvServerUrl = document.getElementById('customLicenseServerUrlInput').value;
    app.load_(
        new shaka.vimond.player.ModifyableDashVideoSource(
            mediaUrl,
            appUtils.interpretContentProtection.bind(
                null, app.player_, wvServerUrl),
            estimator,
            abrManager, null, extendedConfig && extendedConfig.manifestModifier));
    
  }
};


/**
 * Loads an offline stream.
 */
app.loadOfflineStream = function() {
  var groupId = parseInt(
      document.getElementById('offlineStreamList').value, 10);
  console.assert(app.estimator_);
  var estimator = /** @type {!shaka.util.IBandwidthEstimator} */(
      app.estimator_);
  var abrManager = new shaka.media.SimpleAbrManager();
  app.load_(new shaka.player.OfflineVideoSource(
      groupId, estimator, abrManager));
};


/**
 * Loads the given video source into the player.
 * @param {!shaka.player.IVideoSource} videoSource
 * @private
 */
app.load_ = function(videoSource) {
  console.assert(app.player_ != null);

  var preferredLanguage = document.getElementById('preferredLanguage').value;
  app.player_.configure({'preferredLanguage': preferredLanguage});

  app.player_.load(videoSource).then(appUtils.breakOutOfPromise(
      function() {
        app.aspectRatioSet_ = false;
        app.displayMetadata_();
        playerControls.setLive(app.player_.isLive());
      })
  ).catch(function() {});  // Error already handled through error event.
};


/**
 * Displays player metadata on the page.
 * @private
 */
app.displayMetadata_ = function() {
  console.assert(app.player_ != null);

  // Populate video tracks.
  var videoTracksList = document.getElementById('videoTracks');
  while (videoTracksList.firstChild) {
    videoTracksList.removeChild(videoTracksList.firstChild);
  }
  var videoTracks = app.player_.getVideoTracks();
  videoTracks.sort(shaka.player.VideoTrack.compare);
  for (var i = 0; i < videoTracks.length; ++i) {
    var track = videoTracks[i];
    var item = document.createElement('option');
    item.textContent = track.width + 'x' + track.height + ', ' +
                       track.bandwidth + ' bits/s';
    item.value = track.id;
    item.selected = track.active;
    videoTracksList.appendChild(item);
  }

  // Populate audio tracks.
  var audioTracksList = document.getElementById('audioTracks');
  while (audioTracksList.firstChild) {
    audioTracksList.removeChild(audioTracksList.firstChild);
  }
  var audioTracks = app.player_.getAudioTracks();
  audioTracks.sort(shaka.player.AudioTrack.compare);
  for (var i = 0; i < audioTracks.length; ++i) {
    var track = audioTracks[i];
    var item = document.createElement('option');
    item.textContent = 'language: ' + track.lang + ', ' +
                       track.bandwidth + ' bits/s';
    item.value = track.id;
    item.selected = track.active;
    audioTracksList.appendChild(item);
  }

  // Populate text tracks.
  var textTracksList = document.getElementById('textTracks');
  while (textTracksList.firstChild) {
    textTracksList.removeChild(textTracksList.firstChild);
  }
  var textTracks = app.player_.getTextTracks();
  textTracks.sort(shaka.player.TextTrack.compare);
  for (var i = 0; i < textTracks.length; ++i) {
    var track = textTracks[i];
    var item = document.createElement('option');
    item.textContent = 'language: ' + track.lang;
    item.value = track.id;
    item.selected = track.active;
    if (track.enabled) {
      document.getElementById('textEnabled').checked = true;
    }
    textTracksList.appendChild(item);
  }
};


/**
 * Update the debug information.
 * @private
 */
app.updateDebugInfo_ = function() {
  app.updateVideoResDebug_();
  app.updateBufferDebug_();
};


/**
 * Update the video resolution information.
 * @private
 */
app.updateVideoResDebug_ = function() {
  console.assert(app.videoResDebug_);
  if (sender.state == sender.states.CAST_CONNECTED) {
    app.videoResDebug_.textContent = sender.videoResDebug;
  } else {
    var debugMsg = appUtils.getVideoResDebug(app.video_);
    app.videoResDebug_.textContent = debugMsg;
  }
};


/**
 * Update the buffer information.
 * @private
 */
app.updateBufferDebug_ = function() {
  console.assert(app.bufferedAheadDebug_ && app.bufferedBehindDebug_);
  if (sender.state == sender.states.CAST_CONNECTED) {
    app.bufferedAheadDebug_.textContent = sender.bufferedAheadDebug;
    app.bufferedBehindDebug_.textContent = sender.bufferedBehindDebug;
  } else {
    var bufferInfo = appUtils.getBufferDebug(app.video_);
    app.bufferedAheadDebug_.textContent = bufferInfo[0];
    app.bufferedBehindDebug_.textContent = bufferInfo[1];
  }
};


/**
 * Called when the player generates an error.
 * @param {!Event} event
 * @private
 */
app.onPlayerError_ = function(event) {
  console.error('Player error', event);
};


/**
 * Called to choose tracks for offline storage.
 * @param {!shaka.player.OfflineVideoSource} videoSource
 * @return {!Promise.<!Array.<number>>} A promise to an array of track IDs.
 * @private
 */
app.chooseOfflineTracks_ = function(videoSource) {
  var ids = [];

  var videoTracks = videoSource.getVideoTracks();
  if (videoTracks.length) {
    videoTracks.sort(shaka.player.VideoTrack.compare);
    // Initially, choose the smallest track.
    var track = videoTracks[0];
    // Remove HD tracks (larger than 576p).
    videoTracks = videoTracks.filter(function(track) {
      return track.width <= 1024 && track.height <= 576;
    });
    // If there are any left, choose the largest one.
    if (videoTracks.length) {
      track = videoTracks.pop();
    }
    ids.push(track.id);
  }

  var audioTracks = videoSource.getAudioTracks();
  if (audioTracks.length) {
    // The video source gives you the preferred language first.
    // Remove any tracks from other languages first.
    var lang = audioTracks[0].lang;
    audioTracks = audioTracks.filter(function(track) {
      return track.lang == lang;
    });
    // From what's left, choose the middle stream.  If we have high, medium,
    // and low quality audio, this is medium.  If we only have high and low,
    // this is high.
    var index = Math.floor(audioTracks.length / 2);
    ids.push(audioTracks[index].id);
  }

  var textTracks = videoSource.getTextTracks();
  if (textTracks.length) {
    // Ask for all text tracks to be saved.
    textTracks.forEach(function(track) {
      ids.push(track.id);
    });
  }

  // This could just as well be an asynchronous method that involves user input.
  return Promise.resolve(ids);
};


if (document.readyState == 'complete' ||
    document.readyState == 'interactive') {
  app.init();
} else {
  document.addEventListener('DOMContentLoaded', app.init);
}<|MERGE_RESOLUTION|>--- conflicted
+++ resolved
@@ -174,15 +174,11 @@
       playerControls.onSeekRangeChanged);
   app.player_.addEventListener('trackschanged', app.displayMetadata_);
 
-<<<<<<< HEAD
   app.player_.configure({
     disableCacheBustingEvenThoughItMayAffectBandwidthEstimation: true
   });
   
-  app.estimator_ = new shaka.util.EWMABandwidthEstimator();
-=======
   app.estimator_ = new shaka.vimond.PessimisticBandwidthEstimator();
->>>>>>> 023eb8bc
   playerControls.setPlayer(app.player_);
 
   // Load the adaptation setting.
