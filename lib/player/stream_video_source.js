--- conflicted
+++ resolved
@@ -1143,12 +1143,7 @@
         this.playbackStartTime_ >= streamLimits.start) {
       streamStartTime = this.playbackStartTime_;
     } else {
-<<<<<<< HEAD
     streamStartTime = streamLimits.start;
-=======
-      streamStartTime = streamLimits.start;
-    }
->>>>>>> cd2d630b
   }
   }
 
