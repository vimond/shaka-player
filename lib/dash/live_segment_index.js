/**
 * @license
 * Copyright 2015 Google Inc.
 *
 * Licensed under the Apache License, Version 2.0 (the "License");
 * you may not use this file except in compliance with the License.
 * You may obtain a copy of the License at
 *
 *     http://www.apache.org/licenses/LICENSE-2.0
 *
 * Unless required by applicable law or agreed to in writing, software
 * distributed under the License is distributed on an "AS IS" BASIS,
 * WITHOUT WARRANTIES OR CONDITIONS OF ANY KIND, either express or implied.
 * See the License for the specific language governing permissions and
 * limitations under the License.
 */

goog.provide('shaka.dash.LiveSegmentIndex');

goog.require('shaka.asserts');
goog.require('shaka.media.SegmentIndex');
goog.require('shaka.media.SegmentReference');
goog.require('shaka.util.ArrayUtils');
goog.require('shaka.util.Clock');



/**
 * Creates a SegmentIndex that supports live DASH content.
 *
 * A LiveSegmentIndex automatically evicts SegmentReferences that are no longer
 * available. However, it does not generate any new SegmentReferences.
 * Additional SegmentReferences can be added to the SegmentIndex by integrating
 * another SegmentIndex into it.
 *
 * @param {!Array.<!shaka.media.SegmentReference>} references The set of
 *     SegmentReferences. The live-edge is the start time of the last
 *     SegmentReference.
 * @param {!shaka.dash.mpd.Mpd} mpd
 * @param {!shaka.dash.mpd.Period} period
 * @param {number} manifestCreationTime The time, in seconds, when the manifest
 *     was created.
 * @constructor
 * @struct
 * @extends {shaka.media.SegmentIndex}
 */
shaka.dash.LiveSegmentIndex = function(
    references, mpd, period, manifestCreationTime) {
  shaka.asserts.assert(mpd.availabilityStartTime != null);
  shaka.asserts.assert(period.start != null);

  shaka.media.SegmentIndex.call(this, references);

  /** @protected {!shaka.dash.mpd.Mpd} */
  this.mpd = mpd;

  /** @protected {!shaka.dash.mpd.Period} */
  this.period = period;

  /** @protected {number} */
  this.manifestCreationTime = manifestCreationTime;

  /** @protected {?number} */
  this.duration = this.mpd.mediaPresentationDuration ||
      this.mpd.periods.reduce(function(all, part) {
        if (part.duration == null) {
          return NaN;
        } else {
          return all + part.duration;
        }
      }, 0) || 0;

  /**
   * Either the current presentation time when the manifest was created, in
   * seconds, or null if this SegmentIndex has never contained any
   * SegmentReferences.
   *
   * @private {?number}
   */
  this.originalPresentationTime_ = null;

  /**
   * Either the time of the live-edge when the manifest was created, in
   * seconds, or null if this SegmentIndex has never contained any
   * SegmentReferences.
   *
   * The original live-edge is the same as the original latest available
   * segment start time. The live-edge is not taken to be the end time of the
   * last SegmentReference (i.e., the latest available segment end time), as if
   * it were, there wouldn't be any content in front of the playhead during
   * stream startup.
   *
   * @private {?number}
   */
  this.originalLiveEdge_ = null;

  /**
   * Either the seek start time, in seconds, or null if this SegmentIndex has
   * never contained any SegmentReferences.
   *
   * The seek start time moves "continuously" from the start of the earliest
   * available segment to the end of the earliest available segment. It is not
   * taken as the earliest available segment start time directly because if it
   * were, it would end up moving stepwise, which is undesirable.
   *
   * @private {?number}
   */
  this.seekStartTime_ = null;

  this.initializeSeekWindow();
};
goog.inherits(shaka.dash.LiveSegmentIndex, shaka.media.SegmentIndex);


/**
 * @override
 * @suppress {checkTypes} to set otherwise non-nullable types to null.
 */
shaka.dash.LiveSegmentIndex.prototype.destroy = function() {
  this.mpd = null;
  this.period = null;
  shaka.media.SegmentIndex.prototype.destroy.call(this);
};


/** @override */
shaka.dash.LiveSegmentIndex.prototype.find = function(time) {
  return this.findInternal(time, shaka.util.Clock.now() / 1000.0);
};


/**
 * Finds a SegmentReference for the specified time.
 *
 * @param {number} targetTime The time in seconds.
 * @param {number} wallTime The current wall-clock time in seconds.
 * @return {shaka.media.SegmentReference}
 * @protected
 */
shaka.dash.LiveSegmentIndex.prototype.findInternal = function(
    targetTime, wallTime) {
  this.evict_(wallTime);
  return shaka.media.SegmentIndex.prototype.find.call(this, targetTime);
};


/** @override */
shaka.dash.LiveSegmentIndex.prototype.integrate = function(segmentIndex) {
  if (!(segmentIndex instanceof shaka.dash.LiveSegmentIndex)) {
    shaka.log.warning('Cannot integrate SegmentIndex:',
                      'Only a LiveSegmentIndex can be integrated into',
                      'another LiveSegmentIndex.',
                      this);
    return false;
  }
  var temp = /** @type {shaka.dash.LiveSegmentIndex} */ (segmentIndex);

  this.merge(segmentIndex);
  this.duration = Math.max(this.duration, temp.duration);

  if (this.originalPresentationTime_ == null) {
    this.manifestCreationTime = temp.manifestCreationTime;
    this.initializeSeekWindow();
  } else {
    this.evictEnd_();
  }
  return true;
};


/**
 * Initializes the seek window, if possible, during construction or after
 * integrating a SegmentIndex.
 *
 * @protected
 */
shaka.dash.LiveSegmentIndex.prototype.initializeSeekWindow = function() {
  shaka.asserts.assert(this.originalPresentationTime_ == null);
  shaka.asserts.assert(this.originalLiveEdge_ == null);
  shaka.asserts.assert(this.seekStartTime_ == null);

  this.evictEnd_();
  if (this.length() == 0) {
    return;
  }

  this.setOriginalPresentationTime_();
<<<<<<< HEAD
  this.originalLiveEdge_ = this.last().startTime-10;
=======
  
  var suggestedPresentationDelay = this.mpd.suggestedPresentationDelay || 0;
  
  this.originalLiveEdge_ = this.last().startTime - suggestedPresentationDelay;
>>>>>>> 2b7fcfed
  this.seekStartTime_ = this.first().startTime;

  shaka.log.v1('originalPresentationTime_', this.originalPresentationTime_);
  shaka.log.v1('originalLiveEdge_', this.originalLiveEdge_);
  shaka.log.v1('seekStartTime_', this.seekStartTime_);

  if (!COMPILED) {
    var delta = (shaka.util.Clock.now() / 1000.0) - this.manifestCreationTime;
    var currentPresentationTime = this.originalPresentationTime_ + delta;
    if (this.originalLiveEdge_ > currentPresentationTime) {
      shaka.log.error(
          'The live-edge (' + this.originalLiveEdge_ + ')',
          'should not be greater than',
          'the current presentation time (' + currentPresentationTime + ')');
    }
  }
};


/**
 * Sets the original presentation time.
 *
 * @private
 */
shaka.dash.LiveSegmentIndex.prototype.setOriginalPresentationTime_ =
    function() {
  shaka.asserts.assert(this.length() > 0);

  var fallback = this.last().endTime != null ?
                 this.last().endTime :
                 this.last().startTime;

  if (this.mpd.availabilityStartTime > this.manifestCreationTime) {
    shaka.log.warning('The stream might not be available yet!', this.period);
    this.originalPresentationTime_ = fallback;
    return;
  }

  var currentPresentationTime =
      this.manifestCreationTime -
      (this.mpd.availabilityStartTime + this.period.start);
  if (currentPresentationTime < 0) {
    shaka.log.warning('The Period might not be available yet!', this.period);
    this.originalPresentationTime_ = fallback;
    return;
  }

  if (currentPresentationTime <
      Math.max(this.last().startTime, this.last().endTime || 0)) {
    // Some SegmentReferences shouldn't be available yet, yet they were
    // included in the MPD; assume that @availabilityStartTime is inaccurate.
    shaka.log.warning(
        '@availabilityStartTime seems to be inaccurate;',
        'some segments may not be available yet:',
        'currentPresentationTime', currentPresentationTime,
        'latestAvailableSegmentEndTime', this.last().endTime, 'difference', this.last().endTime - currentPresentationTime);
    this.originalPresentationTime_ = fallback;
    return;
  }

  this.originalPresentationTime_ = currentPresentationTime;
};


/** @override */
shaka.dash.LiveSegmentIndex.prototype.correct = function(timestampCorrection) {
  var delta = shaka.media.SegmentIndex.prototype.correct.call(
      this, timestampCorrection);

  var max = Math.min.apply(null,
      this.references
        .filter(function(a) { return a.endTime != null; })
        .map(function(a) { return a.endTime - a.startTime; }));
  if (Math.abs(delta) > max) {
    // A timestamp correction should be less than the duration of any one
    // segment in the stream.
    shaka.log.warning(
        'Timestamp correction (' + timestampCorrection + ')',
        'is unreasonably large for live content.',
        'The content may have errors in it.');
  }

  if (this.originalPresentationTime_ != null) {
    shaka.asserts.assert(this.originalLiveEdge_ != null);
    shaka.asserts.assert(this.seekStartTime_ != null);

    this.originalLiveEdge_ += delta;
    this.seekStartTime_ += delta;
    this.originalPresentationTime_ += delta;

    shaka.asserts.assert(this.originalLiveEdge_ <=
                         this.originalPresentationTime_);
  }

  return delta;
};


/** @override */
shaka.dash.LiveSegmentIndex.prototype.getSeekRange = function() {
  return this.getSeekRangeInternal(shaka.util.Clock.now() / 1000.0);
};


/**
 * @param {number} wallTime The wall-clock time in seconds.
 * @return {{start: number, end: ?number}}
 * @protected
 */
shaka.dash.LiveSegmentIndex.prototype.getSeekRangeInternal = function(
    wallTime) {
  this.evict_(wallTime);

  if (this.originalPresentationTime_ == null ||
      this.originalLiveEdge_ == null ||
      this.seekStartTime_ == null) {
    return { start: 0, end: 0 };
  }

  var streamEnd = Number.POSITIVE_INFINITY;
  if (this.duration) {
    streamEnd = this.duration;
  }

  var manifestAge = wallTime - this.manifestCreationTime;
  var currentPresentationTime = this.originalPresentationTime_ + manifestAge;

  // Update the seek start time.
  if (this.mpd.timeShiftBufferDepth != null) {
    var seekWindow = currentPresentationTime - this.seekStartTime_;
    shaka.asserts.assert(seekWindow >= 0);
    var seekWindowSurplus = seekWindow - this.mpd.timeShiftBufferDepth;

    // Don't move the seek start time if it results in a seek window less than
    // @timeShiftBufferDepth.
    if (seekWindowSurplus > 0) {
      this.seekStartTime_ += seekWindowSurplus;
    }
  }
  this.seekStartTime_ = Math.min(this.seekStartTime_, streamEnd);

  if (!COMPILED) {
    if (this.length() > 0) {
      shaka.asserts.assert(
          this.seekStartTime_ >= this.first().startTime,
          'The seek start time (' + this.seekStartTime_ + ')' +
          'should not be less than' +
          'the first segment\'s start time (' + this.first().startTime + ')');
    }
  }


  var currentLiveEdge = this.originalLiveEdge_ + manifestAge;
  if (currentLiveEdge < this.seekStartTime_) {
    // The seek window has moved past the last segment; the stream may have
    // stopped broadcasting or the manifest may be malformed (e.g.
    // @availabilityStartTime may be large compared to the segment start/end).
    return { start: this.seekStartTime_, end: this.seekStartTime_ };
  }

  // Compute the seek end time. Allow the seek end time to move into the last
  // segment (in the usual case), so we can play-out the last segment.
  var targetSeekEndTime;
  if (this.length() > 0) {
    targetSeekEndTime =
        this.last().endTime != null ?
        Math.min(currentLiveEdge, this.last().endTime) :
        currentLiveEdge;
  } else {
    targetSeekEndTime = this.seekStartTime_;
  }

  // If we are not receiving any new SegmentReferences then the seek start time
  // may surpass the end time of the last SegmentReference (although, it will
  // never surpass the live-edge). This last SegmentReference may not have been
  // evicted because the seek window is smaller (by two segments) than the
  // available segment range.
  if (!COMPILED) {
    if (this.seekStartTime_ > targetSeekEndTime) {
      shaka.log.debug(
          'The seek start time (' + this.seekStartTime_ + ')',
          'has surpassed the target seek end time (' + targetSeekEndTime + ')');
    }
  }
  var seekEndTime = Math.max(targetSeekEndTime, this.seekStartTime_);
  seekEndTime = Math.min(seekEndTime, streamEnd);

  return { start: this.seekStartTime_, end: seekEndTime };
};


/**
 * Removes all inaccessible SegmentReferences.
 *
 * @param {number} wallTime The current wall-clock time in seconds.
 * @private
 */
shaka.dash.LiveSegmentIndex.prototype.evict_ = function(wallTime) {
  // Always evict segments at the end.
  this.evictEnd_();

  if (this.mpd.timeShiftBufferDepth == null) {
    return;
  }

  if (this.originalPresentationTime_ == null) {
    shaka.asserts.assert(this.length() == 0);
    return;
  }

  var manifestAge = wallTime - this.manifestCreationTime;
  var currentPresentationTime = this.originalPresentationTime_ + manifestAge;

  // The MPD spec. indicates that
  //
  // SegmentAvailabilityEndTime =
  //   MpdAvailabilityStartTime + PeriodStart +
  //   SegmentStart + 2*SegmentDuration + TimeShiftBufferDepth
  //
  // Thus, a segment is still available if the end time of the segment
  // following it plus @timeShiftBufferDepth is greater than or equal to the
  // current presentation time.
  var remove = 0;

  for (var i = 0; i < this.references.length; ++i) {
    /** @type {?number} */
    var nextEndTime = null;

    if (i < this.references.length - 1) {
      nextEndTime = this.references[i + 1].endTime;
    } else {
      // We don't have enough segments to compute an accurate
      // SegmentAvailabilityEndTime, so just assume that the next segment has
      // the same duration as the last one we have.
      var r = this.references[i];
      nextEndTime =
          r.endTime != null ? r.endTime + (r.endTime - r.startTime) : null;
    }

    if ((nextEndTime != null) &&
        (nextEndTime <
         currentPresentationTime - this.mpd.timeShiftBufferDepth)) {
      ++remove;
    } else {
      break;
    }
  }

  if (remove > 0) {
    this.references.splice(0, remove);
    shaka.log.debug(
        'Evicted', remove, 'SegmentReference(s),',
        this.references.length, 'SegmentReference(s) remain.');
  }
};


/**
 * Evicts segments that are past the end of the stream.
 *
 * @private
 */
shaka.dash.LiveSegmentIndex.prototype.evictEnd_ = function() {
  if (!this.duration) {
    return;
  }

  // Check to remove references past |duration|.
  var end = 0;
  for (var i = this.references.length - 1; i >= 0; --i) {
    var startTime = this.references[i].startTime;
    if (startTime > this.duration) {
      ++end;
    } else {
      break;
    }
  }

  if (end > 0) {
    this.references.splice(-end);
    shaka.log.warning(
        'Segments found after stream end, evicted', end,
        'SegmentReference(s),', this.references.length,
        'SegmentReference(s) remain.');
  }
};
<|MERGE_RESOLUTION|>--- conflicted
+++ resolved
@@ -185,14 +185,10 @@
   }
 
   this.setOriginalPresentationTime_();
-<<<<<<< HEAD
-  this.originalLiveEdge_ = this.last().startTime-10;
-=======
   
   var suggestedPresentationDelay = this.mpd.suggestedPresentationDelay || 0;
   
   this.originalLiveEdge_ = this.last().startTime - suggestedPresentationDelay;
->>>>>>> 2b7fcfed
   this.seekStartTime_ = this.first().startTime;
 
   shaka.log.v1('originalPresentationTime_', this.originalPresentationTime_);
