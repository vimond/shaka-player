/**
 * @license
 * Copyright 2015 Google Inc.
 *
 * Licensed under the Apache License, Version 2.0 (the "License");
 * you may not use this file except in compliance with the License.
 * You may obtain a copy of the License at
 *
 *     http://www.apache.org/licenses/LICENSE-2.0
 *
 * Unless required by applicable law or agreed to in writing, software
 * distributed under the License is distributed on an "AS IS" BASIS,
 * WITHOUT WARRANTIES OR CONDITIONS OF ANY KIND, either express or implied.
 * See the License for the specific language governing permissions and
 * limitations under the License.
 */

goog.provide('shaka.util.Uint8ArrayUtils');

goog.require('shaka.util.StringUtils');


/**
 * @namespace shaka.util.Uint8ArrayUtils
 * @export
 * @summary A set of Uint8Array utility functions.
 */


/**
 * Convert a Uint8Array to a raw string.
 * @param {!Uint8Array} arr
 * @return {string}
 * @export
 */
shaka.util.Uint8ArrayUtils.toString = function(arr) {
  return String.fromCharCode.apply(null, arr);
};


/**
 * Convert a raw string to a Uint8Array.
 * @param {string} str
 * @return {!Uint8Array}
 * @export
 */
shaka.util.Uint8ArrayUtils.fromString = function(str) {
  var result = new Uint8Array(str.length);
  for (var i = 0; i < str.length; ++i) {
    result[i] = str.charCodeAt(i);
  }
  return result;
};


/**
 * Convert a Uint8Array to a base64 string.  The output will always use the
 * alternate encoding/alphabet also known as "base64url".
 * @param {!Uint8Array} arr
 * @param {boolean=} opt_padding If true, pad the output with equals signs.
 *     Defaults to true.
 * @return {string}
 * @export
 */
shaka.util.Uint8ArrayUtils.toBase64 = function(arr, opt_padding) {
  return shaka.util.StringUtils.toBase64(
      shaka.util.Uint8ArrayUtils.toString(arr), opt_padding);
};


/**
 * Convert a base64 string to a Uint8Array.  Accepts either the standard
 * alphabet or the alternate "base64url" alphabet.
 * @param {string} str
 * @return {!Uint8Array}
 * @export
 */
shaka.util.Uint8ArrayUtils.fromBase64 = function(str) {
  return shaka.util.Uint8ArrayUtils.fromString(
      shaka.util.StringUtils.fromBase64(str));
};


/**
 * Convert a hex string to a Uint8Array.
 * @param {string} str
 * @return {!Uint8Array}
 * @export
 */
shaka.util.Uint8ArrayUtils.fromHex = function(str) {
  var arr = new Uint8Array(str.length / 2);
  for (var i = 0; i < str.length; i += 2) {
    arr[i / 2] = window.parseInt(str.substr(i, 2), 16);
  }
  return arr;
};


/**
 * Convert a Uint8Array to a hex string.
 * @param {!Uint8Array} arr
 * @return {string}
 * @export
 */
shaka.util.Uint8ArrayUtils.toHex = function(arr) {
  var hex = '';
  for (var i = 0; i < arr.length; ++i) {
    var value = arr[i].toString(16);
    if (value.length == 1) value = '0' + value;
    hex += value;
  }
  return hex;
};


/**
 * Compare two Uint8Arrays for equality.
 * @param {Uint8Array} arr1
 * @param {Uint8Array} arr2
 * @return {boolean}
 */
shaka.util.Uint8ArrayUtils.equal = function(arr1, arr2) {
  if (!arr1 && !arr2) return true;
  if (!arr1 || !arr2) return false;
  if (arr1.length != arr2.length) return false;
  for (var i = 0; i < arr1.length; ++i) {
    if (arr1[i] != arr2[i]) return false;
  }
  return true;
};


/**
<<<<<<< HEAD
 * Generates a random unique number to use as a key for a given Unit8Array
 * or returns the key for a a given Unit8Array
 * @param {!Uint8Array} arr
 * @return {string}
 */
shaka.util.Uint8ArrayUtils.key = (function() {

  var cache = {};

  return function(arr) {
    if (arguments.length == 0) {
      return;
    }
    var foundData = 0,
        keyGenerationAttempt = 0,
        maxGenerationAttempts = 10,
        key,
        data;

    if (Object.keys(cache).length > 0) {
      for (data in cache) {
        if (cache.hasOwnProperty(data)) {
          if (cache[data] === Array.prototype.join.call(arr, '')) {
            foundData++;
            return data.toString();
          }
        }
      }
      if (foundData === 0) {
        do {
          key = Math.floor((Math.random() * 100000000) + 10000000);
          keyGenerationAttempt++;
          if (!cache.hasOwnProperty(key)) {
            cache[key] = Array.prototype.join.call(arr, '');
            return key.toString();
          }
        } while (!cache.hasOwnProperty(key) &&
            keyGenerationAttempt < maxGenerationAttempts);
      }
    } else {
      key = Math.floor((Math.random() * 100000000) + 10000000);
      cache[key] = Array.prototype.join.call(arr, '');
      return key.toString();
    }
  }
}());
=======
 * Convert a Uint8Array to a string which can be used as a key in a dictionary.
 * @param {!Uint8Array} arr
 * @return {string}
 */
shaka.util.Uint8ArrayUtils.key = function(arr) {
  return Array.prototype.join.apply(arr);
};
>>>>>>> 1ecfa217
<|MERGE_RESOLUTION|>--- conflicted
+++ resolved
@@ -131,54 +131,6 @@
 
 
 /**
-<<<<<<< HEAD
- * Generates a random unique number to use as a key for a given Unit8Array
- * or returns the key for a a given Unit8Array
- * @param {!Uint8Array} arr
- * @return {string}
- */
-shaka.util.Uint8ArrayUtils.key = (function() {
-
-  var cache = {};
-
-  return function(arr) {
-    if (arguments.length == 0) {
-      return;
-    }
-    var foundData = 0,
-        keyGenerationAttempt = 0,
-        maxGenerationAttempts = 10,
-        key,
-        data;
-
-    if (Object.keys(cache).length > 0) {
-      for (data in cache) {
-        if (cache.hasOwnProperty(data)) {
-          if (cache[data] === Array.prototype.join.call(arr, '')) {
-            foundData++;
-            return data.toString();
-          }
-        }
-      }
-      if (foundData === 0) {
-        do {
-          key = Math.floor((Math.random() * 100000000) + 10000000);
-          keyGenerationAttempt++;
-          if (!cache.hasOwnProperty(key)) {
-            cache[key] = Array.prototype.join.call(arr, '');
-            return key.toString();
-          }
-        } while (!cache.hasOwnProperty(key) &&
-            keyGenerationAttempt < maxGenerationAttempts);
-      }
-    } else {
-      key = Math.floor((Math.random() * 100000000) + 10000000);
-      cache[key] = Array.prototype.join.call(arr, '');
-      return key.toString();
-    }
-  }
-}());
-=======
  * Convert a Uint8Array to a string which can be used as a key in a dictionary.
  * @param {!Uint8Array} arr
  * @return {string}
@@ -186,4 +138,3 @@
 shaka.util.Uint8ArrayUtils.key = function(arr) {
   return Array.prototype.join.apply(arr);
 };
->>>>>>> 1ecfa217
